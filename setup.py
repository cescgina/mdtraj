--- conflicted
+++ resolved
@@ -244,12 +244,6 @@
             language='c++'),
         ]
 
-<<<<<<< HEAD
-extensions = format_extensions()
-#extensions.extend(rmsd_extensions())
-# extensions.extend(geometry_extensions())
-=======
->>>>>>> d940dffb
 
 write_version_py(VERSION, ISRELEASED, 'mdtraj/version.py')
 
@@ -287,8 +281,8 @@
     run_build = parse_setuppy_commands()
     if run_build:
         extensions = format_extensions()
-        extensions.extend(rmsd_extensions())
-        extensions.extend(geometry_extensions())
+        # extensions.extend(rmsd_extensions())
+        # extensions.extend(geometry_extensions())
 
         # most extensions use numpy, add headers for it.
         try:
