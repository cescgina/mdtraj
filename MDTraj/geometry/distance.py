--- conflicted
+++ resolved
@@ -24,43 +24,12 @@
 import warnings
 import numpy as np
 from mdtraj.utils import ensure_type
-<<<<<<< HEAD
 from mdtraj.geometry import _HAVE_OPT
 if _HAVE_OPT:
     from mdtraj.geometry import ffi, C
     from mdtraj.utils.ffi import cpointer
-=======
 
-try:
-    import cffi
-    from mdtraj.utils.ffi import cpointer, find_library
-    _HAVE_OPT = None   # not sure if we have the library yet
-except ImportError:
-    warnings.warn('Optimized distance library requires the "cffi" package, '
-                  'which is installable with easy_install or pip via '
-                  '"pip install cffi" or "easy_install cffi".')
-    _HAVE_OPT = False  # we definitely don't have the library
-
-if _HAVE_OPT is not False:
-    # lets try to open the library
-    ffi = cffi.FFI()
-    ffi.cdef('''int dist_mic(const float* xyz, const int* pairs, const float* box_matrix,
-                             float* distance_out, float* displacement_out,
-                             const int n_frames, const int n_atoms, const int n_pairs);''')
-    ffi.cdef('''int dist(const float* xyz, const int* pairs, float* distance_out,
-                         float* displacement_out, const int n_frames, const int n_atoms,
-                          const int n_pairs);''')
-    here = os.path.dirname(os.path.abspath(__file__))
-    libpath = find_library(here, 'distance')
-    if libpath is not None:
-        C = ffi.dlopen(libpath)
-        _HAVE_OPT = True
-    else:
-        _HAVE_OPT = False
-
-if not _HAVE_OPT:
-    warnings.warn('Optimized distance library was not imported sucessfully.')
->>>>>>> 1d63097e
+__all__ = ['compute_distances', 'compute_displacements']
 
 ##############################################################################
 # Functions
@@ -96,7 +65,6 @@
     """
     xyz = ensure_type(traj.xyz, dtype=np.float32, ndim=3, name='taj.xyz', shape=(None, None, 3))
     pairs = ensure_type(np.asarray(atom_pairs), dtype=np.int32, ndim=2, name='atom_pairs', shape=(None, 2))
-<<<<<<< HEAD
 
     if periodic is True and traj._have_unitcell:
         box = ensure_type(traj.unitcell_vectors, dtype=np.float32, ndim=3, name='unitcell_vectors', shape=(len(xyz), 3, 3))
@@ -116,32 +84,8 @@
                xyz.shape[0], xyz.shape[1], pairs.shape[0])
         return out
     return _distance(xyz, pairs)
-=======
 
-    if periodic is True and traj._have_unitcell:
-        box = ensure_type(traj.unitcell_vectors, dtype=np.float32, ndim=3, name='unitcell_vectors', shape=(len(xyz), 3, 3))
-        if _HAVE_OPT and opt:
-            out = np.empty((xyz.shape[0], pairs.shape[0]), dtype=np.float32)
-            C.dist_mic(cpointer(xyz), cpointer(pairs), cpointer(box),
-                       cpointer(out), ffi.NULL, xyz.shape[0], xyz.shape[1],
-                       pairs.shape[0])
-            return out
 
-        return _distance_mic(xyz, pairs, box)
->>>>>>> 1d63097e
-
-    # either there are no unitcell vectors or they dont want to use them
-    if _HAVE_OPT and opt:
-        out = np.empty((xyz.shape[0], pairs.shape[0]), dtype=np.float32)
-        C.dist(cpointer(xyz), cpointer(pairs), cpointer(out), ffi.NULL,
-               xyz.shape[0], xyz.shape[1], pairs.shape[0])
-        return out
-    return _distance(xyz, pairs)
-
-<<<<<<< HEAD
-=======
-
->>>>>>> 1d63097e
 def compute_displacements(traj, atom_pairs, periodic=True, opt=True):
     """Compute the displacement vector between pairs of atoms in each frame
 
@@ -193,21 +137,13 @@
 ##############################################################################
 # pure python implementation of the core routines
 ##############################################################################
-<<<<<<< HEAD
+
 
 def _distance(xyz, pairs):
     "Distance between pairs of points in each frame"
     delta = np.diff(xyz[:, pairs], axis=2)[:, :, 0]
     return (delta ** 2.).sum(-1) ** 0.5
 
-=======
-
-def _distance(xyz, pairs):
-    "Distance between pairs of points in each frame"
-    delta = np.diff(xyz[:, pairs], axis=2)[:, :, 0]
-    return (delta ** 2.).sum(-1) ** 0.5
-
->>>>>>> 1d63097e
 
 def _displacement(xyz, pairs):
     "Displacement vector between pairs of points in each frame"
@@ -222,7 +158,6 @@
     Mechanics: Theory and Molecular Simulation", 2010.
 
     This is a slow pure python implementation, mostly for testing.
-<<<<<<< HEAD
     """
     out = np.empty((xyz.shape[0], pairs.shape[0]), dtype=np.float32)
     for i in range(len(xyz)):
@@ -248,33 +183,6 @@
 
     This is a slow pure python implementation, mostly for testing.
     """
-=======
-    """
-    out = np.empty((xyz.shape[0], pairs.shape[0]), dtype=np.float32)
-    for i in range(len(xyz)):
-        hinv = np.linalg.inv(box_vectors[i])
-
-        for j, (a,b) in enumerate(pairs):
-            s1 = np.dot(hinv, xyz[i,a,:])
-            s2 = np.dot(hinv, xyz[i,b,:])
-            s12 = s2 - s1
-
-            s12 = s12 - np.round(s12)
-            r12 = np.dot(box_vectors[i], s12)
-            out[i, j] = np.sqrt(np.sum(r12 * r12))
-    return out
-
-
-def _displacement_mic(xyz, pairs, box_vectors):
-    """Displacement vector between pairs of points in each frame under the
-    minimum image convention for periodic boundary conditions.
-
-    The computation follows scheme B.9 in Tukerman, M. "Statistical
-    Mechanics: Theory and Molecular Simulation", 2010.
-
-    This is a slow pure python implementation, mostly for testing.
-    """
->>>>>>> 1d63097e
     out = np.empty((xyz.shape[0], pairs.shape[0], 3), dtype=np.float32)
     for i in range(len(xyz)):
         hinv = np.linalg.inv(box_vectors[i])
